--- conflicted
+++ resolved
@@ -64,10 +64,6 @@
 ) -> Result<(), ConvertError> {
     // --- 准备 <tt> 根元素的属性 ---
     let mut namespace_attrs: Vec<(&str, String)> = Vec::new();
-<<<<<<< HEAD
-    
-=======
->>>>>>> 25809d3e
     let mut lang_attr: Option<(&str, String)> = None;
 
     namespace_attrs.push(("xmlns", "http://www.w3.org/ns/ttml".to_string()));
