--- conflicted
+++ resolved
@@ -116,41 +116,8 @@
     log::info!("Issue #{} 使用计时模式: {:?}", issue.number, timing_mode);
 
     let advanced_toggles = body_params.get("功能开关").cloned().unwrap_or_default();
-<<<<<<< HEAD
     let auto_split = advanced_toggles.contains("[x] 启用自动分词");
 
-=======
-    let enable_smoothing = advanced_toggles.contains("启用平滑优化");
-    let auto_split = advanced_toggles.contains("启用自动分词");
-
-    let smoothing_options = if enable_smoothing {
-        log::info!("Issue #{} 已启用平滑优化。", issue.number);
-        macro_rules! get_param {
-            ($key:expr, $default:expr) => {
-                body_params
-                    .get($key)
-                    .and_then(|s| {
-                        if s.is_empty() || s == "_No response_" {
-                            None
-                        } else {
-                            s.parse().ok()
-                        }
-                    })
-                    .unwrap_or($default)
-            };
-        }
-
-        Some(SyllableSmoothingOptions {
-            factor: get_param!("[平滑] 平滑因子", 0.15),
-            duration_threshold_ms: get_param!("[平滑] 分组时长差异阈值 (毫秒)", 50),
-            gap_threshold_ms: get_param!("[平滑] 分组间隔阈值 (毫秒)", 100),
-            smoothing_iterations: get_param!("[平滑] 迭代次数", 5),
-        })
-    } else {
-        None
-    };
-
->>>>>>> 22f3c23c
     let punctuation_weight = if auto_split {
         log::info!("Issue #{} 已启用自动分词。", issue.number);
         body_params
